--- conflicted
+++ resolved
@@ -16,14 +16,7 @@
 
 result result_ok()
 {
-<<<<<<< HEAD
-    result res;
-    res.ok = true;
-    res.err = error_null();
-    return res;
-=======
     return (result){.ok = true, .err = error_null()};
->>>>>>> 4243a533
 }
 
 result result_err(error err)
