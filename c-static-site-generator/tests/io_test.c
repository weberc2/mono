--- conflicted
+++ resolved
@@ -224,7 +224,74 @@
     return test_success();
 }
 
-<<<<<<< HEAD
+bool test_buffered_reader_read__partial_rewind()
+{
+    test_init("test_buffered_reader_read__partial_rewind");
+    char src_[] = "foo";
+    char innerbuf_[128] = {0};
+    char outerbuf_[256] = {0};
+
+    str src, innerbuf, outerbuf;
+    str_init(&src, src_, sizeof(src_) - 1);
+    str_init(&innerbuf, innerbuf_, sizeof(innerbuf_) - 1);
+    str_init(&outerbuf, outerbuf_, sizeof(outerbuf_) - 1);
+
+    str_reader src_str_reader;
+    reader r;
+    buffered_reader br;
+    str_reader_init(&src_str_reader, src);
+    str_reader_to_reader(&src_str_reader, &r);
+    buffered_reader_init(&br, r, innerbuf);
+
+    result res;
+    result_init(&res);
+    size_t nr = buffered_reader_read(&br, outerbuf, &res);
+    ASSERT_OK(res);
+
+    if (nr != sizeof(src_) - 1)
+    {
+        return test_fail(
+            "bytes read: wanted `%zu`; found `%zu`",
+            sizeof(src_) - 1,
+            nr);
+    }
+
+    str found;
+    str_slice(outerbuf, &found, 0, nr);
+    if (!str_eq(src, found))
+    {
+        char found_[256] = {0};
+        str_copy_to_c(found_, found, sizeof(found_));
+        return test_fail("wanted `%s`; found `%s`", src_, found_);
+    }
+
+    // try rewinding, but not all the way
+    size_t new_cursor = 1;
+    br.cursor = new_cursor;
+    nr = buffered_reader_read(&br, outerbuf, &res);
+    ASSERT_OK(res);
+
+    if (nr != sizeof(src_) - 1 - new_cursor)
+    {
+        return test_fail(
+            "bytes read: wanted `%zu`; found `%zu`",
+            sizeof(src_) - 1 - new_cursor,
+            nr);
+    }
+
+    str wanted;
+    str_slice(outerbuf, &found, 0, nr);
+    str_slice(src, &wanted, new_cursor, src.len);
+    if (!str_eq(wanted, found))
+    {
+        char found_[256] = {0};
+        str_copy_to_c(found_, found, sizeof(found_));
+        return test_fail("wanted `%s`; found `%s`", src_ + new_cursor, found_);
+    }
+
+    return test_success();
+}
+
 typedef struct
 {
     string pre_match_data;
@@ -367,78 +434,11 @@
             return test_fail("unexpected error formatting error message");
         }
         string_copy_to_c(message, &s, sizeof(message));
-        return test_fail("unexpected err: %s", message);
-=======
-bool test_buffered_reader_read__partial_rewind()
-{
-    test_init("test_buffered_reader_read__partial_rewind");
-    char src_[] = "foo";
-    char innerbuf_[128] = {0};
-    char outerbuf_[256] = {0};
-
-    str src, innerbuf, outerbuf;
-    str_init(&src, src_, sizeof(src_) - 1);
-    str_init(&innerbuf, innerbuf_, sizeof(innerbuf_) - 1);
-    str_init(&outerbuf, outerbuf_, sizeof(outerbuf_) - 1);
-
-    str_reader src_str_reader;
-    reader r;
-    buffered_reader br;
-    str_reader_init(&src_str_reader, src);
-    str_reader_to_reader(&src_str_reader, &r);
-    buffered_reader_init(&br, r, innerbuf);
-
-    result res;
-    result_init(&res);
-    size_t nr = buffered_reader_read(&br, outerbuf, &res);
-    ASSERT_OK(res);
-
-    if (nr != sizeof(src_) - 1)
-    {
-        return test_fail(
-            "bytes read: wanted `%zu`; found `%zu`",
-            sizeof(src_) - 1,
-            nr);
-    }
-
-    str found;
-    str_slice(outerbuf, &found, 0, nr);
-    if (!str_eq(src, found))
-    {
-        char found_[256] = {0};
-        str_copy_to_c(found_, found, sizeof(found_));
-        return test_fail("wanted `%s`; found `%s`", src_, found_);
-    }
-
-    // try rewinding, but not all the way
-    size_t new_cursor = 1;
-    br.cursor = new_cursor;
-    nr = buffered_reader_read(&br, outerbuf, &res);
-    ASSERT_OK(res);
-
-    if (nr != sizeof(src_) - 1 - new_cursor)
-    {
-        return test_fail(
-            "bytes read: wanted `%zu`; found `%zu`",
-            sizeof(src_) - 1 - new_cursor,
-            nr);
-    }
-
-    str wanted;
-    str_slice(outerbuf, &found, 0, nr);
-    str_slice(src, &wanted, new_cursor, src.len);
-    if (!str_eq(wanted, found))
-    {
-        char found_[256] = {0};
-        str_copy_to_c(found_, found, sizeof(found_));
-        return test_fail("wanted `%s`; found `%s`", src_ + new_cursor, found_);
->>>>>>> e036fb61
-    }
+        return test_fail("unexpected err: %s", message);    }
 
     return test_success();
 }
 
-<<<<<<< HEAD
 bool test_buffered_reader_find()
 {
     test_init("test_buffered_reader_find");
@@ -461,16 +461,11 @@
         false);
 }
 
-=======
->>>>>>> e036fb61
 bool io_tests()
 {
     return test_str_reader() &&
            test_copy() &&
            test_buffered_reader_read() &&
-<<<<<<< HEAD
+           test_buffered_reader_read__partial_rewind() &&
            test_buffered_reader_find();
-=======
-           test_buffered_reader_read__partial_rewind();
->>>>>>> e036fb61
 }